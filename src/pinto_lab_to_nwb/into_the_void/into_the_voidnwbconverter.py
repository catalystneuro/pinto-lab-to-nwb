"""Primary NWBConverter class for this dataset."""
from pathlib import Path
from typing import Optional

from ndx_pinto_metadata import SubjectExtension
from neuroconv import NWBConverter
from neuroconv.datainterfaces import Suite2pSegmentationInterface, BrukerTiffMultiPlaneImagingInterface
from neuroconv.converters import BrukerTiffSinglePlaneConverter, BrukerTiffMultiPlaneConverter
<<<<<<< HEAD

from pinto_lab_to_nwb.into_the_void.interfaces import HolographicStimulationInterface
from neuroconv.utils import FolderPathType, DeepDict, dict_deep_update
=======
from neuroconv.utils import FolderPathType, DeepDict
from pynwb import NWBFile
>>>>>>> 38e81c55


def get_default_segmentation_to_imaging_name_mapping(
    imaging_folder_path: FolderPathType, segmentation_folder_path: FolderPathType
) -> dict or None:
    """
    Get the default mapping between imaging and segmentation planes.

    Parameters
    ----------
    imaging_folder_path: FolderPathType
        The folder path that contains the Bruker TIF imaging output (.ome.tif files).
    segmentation_folder_path: FolderPathType
        The folder that contains the Suite2P segmentation output. (usually named "suite2p")
    """
    streams = BrukerTiffMultiPlaneImagingInterface.get_streams(
        folder_path=imaging_folder_path,
        plane_separation_type="disjoint",
    )

    plane_streams = [
        plane_name for channel_name in streams["plane_streams"] for plane_name in streams["plane_streams"][channel_name]
    ]

    available_channels = Suite2pSegmentationInterface.get_available_channels(folder_path=segmentation_folder_path)
    available_planes = Suite2pSegmentationInterface.get_available_planes(folder_path=segmentation_folder_path)

    segmentation_channel_plane_names = [
        f"{channel_name.capitalize()}{plane_name.capitalize()}"
        for plane_name in available_planes
        for channel_name in available_channels
    ]

    num_channels = len(streams["channel_streams"])
    num_planes = 1 if not plane_streams else len(plane_streams)
    if num_channels == 1 and num_planes == 1:
        imaging_channel_plane_names = [None]
    else:
        imaging_channel_plane_names = plane_streams if num_planes == 1 else streams["channel_streams"]

    segmentation_to_imaging_name_mapping = dict(zip(segmentation_channel_plane_names, imaging_channel_plane_names))

    return segmentation_to_imaging_name_mapping


class IntoTheVoidNWBConverter(NWBConverter):
    """Primary conversion class for the Two Photon Imaging (Bruker experiment)."""

    def __init__(
        self,
        imaging_folder_path: FolderPathType,
        verbose: bool = False,
        segmentation_folder_path: Optional[FolderPathType] = None,
        segmentation_to_imaging_map: dict = None,
    ):
        self.verbose = verbose
        self.data_interface_objects = dict()

        self.plane_map = segmentation_to_imaging_map

        streams = BrukerTiffMultiPlaneImagingInterface.get_streams(
            folder_path=imaging_folder_path,
            plane_separation_type="disjoint",
        )
        # Choose converter for Bruker depending on the number of planes
        # For multiple planes use BrukerTiffMultiPlaneConverter
        if streams["plane_streams"]:
            self.data_interface_objects.update(
                Imaging=BrukerTiffMultiPlaneConverter(
                    folder_path=imaging_folder_path,
                    plane_separation_type="disjoint",
                    verbose=verbose,
                ),
            )

        else:
            self.data_interface_objects.update(
                Imaging=BrukerTiffSinglePlaneConverter(folder_path=imaging_folder_path, verbose=verbose),
            )

        if list(Path(imaging_folder_path).glob("*MarkPoints*.xml")):
            self.data_interface_objects.update(
                HolographicStimulation=HolographicStimulationInterface(
                    folder_path=imaging_folder_path, verbose=verbose
                ),
            )

        if segmentation_folder_path:
            available_planes = Suite2pSegmentationInterface.get_available_planes(folder_path=segmentation_folder_path)
            available_channels = Suite2pSegmentationInterface.get_available_channels(
                folder_path=segmentation_folder_path
            )
            # Add first channel
            for plane_name in available_planes:
                for channel_name in available_channels:
                    # check additional channel
                    if channel_name == "chan2":
                        # check we have non-empty traces
                        interface = Suite2pSegmentationInterface(
                            folder_path=segmentation_folder_path,
                            channel_name=channel_name,
                            verbose=verbose,
                        )
                        traces_to_add = interface.segmentation_extractor.get_traces_dict()
                        any_has_traces = any(
                            [bool(trace.size) for trace_name, trace in traces_to_add.items() if trace is not None]
                        )
                        if not any_has_traces:
                            continue

                    plane_name_suffix = f"{channel_name.capitalize()}{plane_name.capitalize()}"
                    segmentation_interface_name = f"Segmentation{plane_name_suffix}"
                    segmentation_source_data = dict(
                        folder_path=segmentation_folder_path,
                        channel_name=channel_name,
                        plane_name=plane_name,
                        verbose=verbose,
                    )
                    if self.plane_map:
                        mapped_plane_suffix = self.plane_map.get(plane_name_suffix, None)
                        plane_segmentation_name = "PlaneSegmentation"
                        if mapped_plane_suffix is not None:
                            plane_segmentation_name = "PlaneSegmentation" + mapped_plane_suffix.replace("_", "")
                        segmentation_source_data.update(
                            plane_segmentation_name=plane_segmentation_name,
                        )
                    Suite2pSegmentationInterface(**segmentation_source_data)
                    self.data_interface_objects.update(
                        {segmentation_interface_name: Suite2pSegmentationInterface(**segmentation_source_data)}
                    )

    def get_metadata(self) -> DeepDict:
        imaging_metadata = self.data_interface_objects["Imaging"].get_metadata()
        metadata = super().get_metadata()

        # override device metadata
        device_metadata = imaging_metadata["Ophys"]["Device"]
        device_name = device_metadata[0]["name"]
        metadata["Ophys"]["Device"] = device_metadata

        for metadata_ind in range(len(imaging_metadata["Ophys"]["ImagingPlane"])):
            optical_channel_metadata = imaging_metadata["Ophys"]["ImagingPlane"][metadata_ind]["optical_channel"]
            # override optical channel metadata
            metadata["Ophys"]["ImagingPlane"][metadata_ind]["optical_channel"] = optical_channel_metadata

            # override device link
            metadata["Ophys"]["ImagingPlane"][metadata_ind]["device"] = device_name

<<<<<<< HEAD
        if "HolographicStimulation" in self.data_interface_objects:
            holographic_metadata = self.data_interface_objects["HolographicStimulation"].get_metadata()
            metadata = dict_deep_update(metadata, holographic_metadata)

        return metadata
=======
        return metadata

    def add_to_nwbfile(self, nwbfile: NWBFile, metadata, conversion_options: Optional[dict] = None) -> None:
        super().add_to_nwbfile(nwbfile=nwbfile, metadata=metadata, conversion_options=conversion_options)

        # Add subject (from extension)
        if metadata["SubjectExtension"] is not None:
            nwbfile.subject = SubjectExtension(**metadata["SubjectExtension"])
>>>>>>> 38e81c55
<|MERGE_RESOLUTION|>--- conflicted
+++ resolved
@@ -6,14 +6,10 @@
 from neuroconv import NWBConverter
 from neuroconv.datainterfaces import Suite2pSegmentationInterface, BrukerTiffMultiPlaneImagingInterface
 from neuroconv.converters import BrukerTiffSinglePlaneConverter, BrukerTiffMultiPlaneConverter
-<<<<<<< HEAD
 
 from pinto_lab_to_nwb.into_the_void.interfaces import HolographicStimulationInterface
 from neuroconv.utils import FolderPathType, DeepDict, dict_deep_update
-=======
-from neuroconv.utils import FolderPathType, DeepDict
 from pynwb import NWBFile
->>>>>>> 38e81c55
 
 
 def get_default_segmentation_to_imaging_name_mapping(
@@ -162,13 +158,10 @@
             # override device link
             metadata["Ophys"]["ImagingPlane"][metadata_ind]["device"] = device_name
 
-<<<<<<< HEAD
         if "HolographicStimulation" in self.data_interface_objects:
             holographic_metadata = self.data_interface_objects["HolographicStimulation"].get_metadata()
             metadata = dict_deep_update(metadata, holographic_metadata)
 
-        return metadata
-=======
         return metadata
 
     def add_to_nwbfile(self, nwbfile: NWBFile, metadata, conversion_options: Optional[dict] = None) -> None:
@@ -176,5 +169,4 @@
 
         # Add subject (from extension)
         if metadata["SubjectExtension"] is not None:
-            nwbfile.subject = SubjectExtension(**metadata["SubjectExtension"])
->>>>>>> 38e81c55
+            nwbfile.subject = SubjectExtension(**metadata["SubjectExtension"])