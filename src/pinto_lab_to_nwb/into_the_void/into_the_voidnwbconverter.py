--- conflicted
+++ resolved
@@ -5,17 +5,14 @@
 from neuroconv import NWBConverter
 from neuroconv.datainterfaces import Suite2pSegmentationInterface, BrukerTiffMultiPlaneImagingInterface
 from neuroconv.converters import BrukerTiffSinglePlaneConverter, BrukerTiffMultiPlaneConverter
-<<<<<<< HEAD
 from neuroconv.tools.signal_processing import get_rising_frames_from_ttl
 from neuroconv.utils import FolderPathType, DeepDict, FilePathType
 from neuroconv.utils import FilePathType
 
 from pinto_lab_to_nwb.into_the_void.interfaces import HolographicStimulationInterface
 from neuroconv.utils import FolderPathType, DeepDict, dict_deep_update
-=======
 from neuroconv.utils import FolderPathType, DeepDict
 from pynwb import NWBFile
->>>>>>> 38e81c55
 
 from pinto_lab_to_nwb.behavior.interfaces import ViRMENBehaviorInterface
 
@@ -167,7 +164,6 @@
 
         return metadata
 
-<<<<<<< HEAD
     def temporally_align_data_interfaces(self):
         imaging_interface = self.data_interface_objects["Imaging"]
         imaging_timestamps = imaging_interface.data_interface_objects["BrukerImaging"].get_timestamps()
@@ -179,11 +175,11 @@
         two_photon_ttl = behavior_interface._get_time_series("twop")
         rising_frames = get_rising_frames_from_ttl(trace=two_photon_ttl)
         #two_photon_times = timestamps[rising_frames]
-=======
+
+
     def add_to_nwbfile(self, nwbfile: NWBFile, metadata, conversion_options: Optional[dict] = None) -> None:
         super().add_to_nwbfile(nwbfile=nwbfile, metadata=metadata, conversion_options=conversion_options)
 
         # Add subject (from extension)
         if metadata["SubjectExtension"] is not None:
-            nwbfile.subject = SubjectExtension(**metadata["SubjectExtension"])
->>>>>>> 38e81c55
+            nwbfile.subject = SubjectExtension(**metadata["SubjectExtension"])