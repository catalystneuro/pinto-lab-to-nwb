"""Primary NWBConverter class for this dataset."""
from pathlib import Path
from typing import Optional

from ndx_pinto_metadata import SubjectExtension
from neuroconv import NWBConverter
from neuroconv.datainterfaces import Suite2pSegmentationInterface, BrukerTiffMultiPlaneImagingInterface
from neuroconv.converters import BrukerTiffSinglePlaneConverter, BrukerTiffMultiPlaneConverter
<<<<<<< HEAD
from neuroconv.utils import FilePathType, FolderPathType, DeepDict
=======

from pinto_lab_to_nwb.into_the_void.interfaces import HolographicStimulationInterface
from neuroconv.utils import FolderPathType, DeepDict, dict_deep_update
>>>>>>> dd1e5e02
from pynwb import NWBFile

from pinto_lab_to_nwb.behavior.interfaces import ViRMENBehaviorInterface, ViRMENTemporalAlignmentBehaviorInterface


def get_default_segmentation_to_imaging_name_mapping(
    imaging_folder_path: FolderPathType, segmentation_folder_path: FolderPathType
) -> dict or None:
    """
    Get the default mapping between imaging and segmentation planes.

    Parameters
    ----------
    imaging_folder_path: FolderPathType
        The folder path that contains the Bruker TIF imaging output (.ome.tif files).
    segmentation_folder_path: FolderPathType
        The folder that contains the Suite2P segmentation output. (usually named "suite2p")
    """
    streams = BrukerTiffMultiPlaneImagingInterface.get_streams(
        folder_path=imaging_folder_path,
        plane_separation_type="disjoint",
    )

    plane_streams = [
        plane_name for channel_name in streams["plane_streams"] for plane_name in streams["plane_streams"][channel_name]
    ]

    available_channels = Suite2pSegmentationInterface.get_available_channels(folder_path=segmentation_folder_path)
    available_planes = Suite2pSegmentationInterface.get_available_planes(folder_path=segmentation_folder_path)

    segmentation_channel_plane_names = [
        f"{channel_name.capitalize()}{plane_name.capitalize()}"
        for plane_name in available_planes
        for channel_name in available_channels
    ]

    num_channels = len(streams["channel_streams"])
    num_planes = 1 if not plane_streams else len(plane_streams)
    if num_channels == 1 and num_planes == 1:
        imaging_channel_plane_names = [None]
    else:
<<<<<<< HEAD
        imaging_channel_plane_names = plane_streams if num_planes != 1 else streams["channel_streams"]
=======
        imaging_channel_plane_names = plane_streams if num_planes == 1 else streams["channel_streams"]
>>>>>>> dd1e5e02

    segmentation_to_imaging_name_mapping = dict(zip(segmentation_channel_plane_names, imaging_channel_plane_names))

    return segmentation_to_imaging_name_mapping


class IntoTheVoidNWBConverter(NWBConverter):
    """Primary conversion class for the Two Photon Imaging (Bruker experiment)."""

    def __init__(
        self,
        imaging_folder_path: FolderPathType,
        verbose: bool = False,
        segmentation_folder_path: Optional[FolderPathType] = None,
        segmentation_to_imaging_map: dict = None,
        virmen_file_path: Optional[FilePathType] = None,
        two_photon_time_sync_file_path: Optional[FilePathType] = None,
        two_photon_time_sync_struct_name: Optional[str] = None,
        im_frame_timestamps_name: Optional[str] = None,
    ):
        self.verbose = verbose
        self.data_interface_objects = dict()

        self.plane_map = segmentation_to_imaging_map

        streams = BrukerTiffMultiPlaneImagingInterface.get_streams(
            folder_path=imaging_folder_path,
            plane_separation_type="disjoint",
        )
        # Choose converter for Bruker depending on the number of planes
        # For multiple planes use BrukerTiffMultiPlaneConverter
        if streams["plane_streams"]:
            self.data_interface_objects.update(
                Imaging=BrukerTiffMultiPlaneConverter(
                    folder_path=imaging_folder_path,
                    plane_separation_type="disjoint",
                    verbose=verbose,
                ),
            )

        else:
            self.data_interface_objects.update(
                Imaging=BrukerTiffSinglePlaneConverter(folder_path=imaging_folder_path, verbose=verbose),
            )

        if list(Path(imaging_folder_path).glob("*MarkPoints*.xml")):
            self.data_interface_objects.update(
                HolographicStimulation=HolographicStimulationInterface(
                    folder_path=imaging_folder_path, verbose=verbose
                ),
            )

        if segmentation_folder_path:
            available_planes = Suite2pSegmentationInterface.get_available_planes(folder_path=segmentation_folder_path)
            available_channels = Suite2pSegmentationInterface.get_available_channels(
                folder_path=segmentation_folder_path
            )
            # Add first channel
            for plane_name in available_planes:
                for channel_name in available_channels:
                    # check additional channel
                    if channel_name == "chan2":
                        # check we have non-empty traces
                        interface = Suite2pSegmentationInterface(
                            folder_path=segmentation_folder_path,
                            channel_name=channel_name,
                            verbose=verbose,
                        )
                        traces_to_add = interface.segmentation_extractor.get_traces_dict()
                        any_has_traces = any(
                            [bool(trace.size) for trace_name, trace in traces_to_add.items() if trace is not None]
                        )
                        if not any_has_traces:
                            continue

                    plane_name_suffix = f"{channel_name.capitalize()}{plane_name.capitalize()}"
                    segmentation_interface_name = f"Segmentation{plane_name_suffix}"
                    segmentation_source_data = dict(
                        folder_path=segmentation_folder_path,
                        channel_name=channel_name,
                        plane_name=plane_name,
                        verbose=verbose,
                    )
                    if self.plane_map:
                        mapped_plane_suffix = self.plane_map.get(plane_name_suffix, None)
                        plane_segmentation_name = "PlaneSegmentation"
                        if mapped_plane_suffix is not None:
                            plane_segmentation_name = "PlaneSegmentation" + mapped_plane_suffix.replace("_", "")
                        segmentation_source_data.update(
                            plane_segmentation_name=plane_segmentation_name,
                        )
                    Suite2pSegmentationInterface(**segmentation_source_data)
                    self.data_interface_objects.update(
                        {segmentation_interface_name: Suite2pSegmentationInterface(**segmentation_source_data)}
                    )

<<<<<<< HEAD
        if virmen_file_path:
            behavior_interface = ViRMENBehaviorInterface(file_path=virmen_file_path, verbose=verbose)
            self.data_interface_objects.update(BehaviorViRMEN=behavior_interface)

        if two_photon_time_sync_file_path:
            time_alignment_behavior_interface = ViRMENTemporalAlignmentBehaviorInterface(
                file_path=str(two_photon_time_sync_file_path),
                sync_data_struct_name=two_photon_time_sync_struct_name,
                im_frame_timestamps_name=im_frame_timestamps_name,
            )
            self.data_interface_objects.update(BehaviorViRMENTwoPhotonTimeAligned=time_alignment_behavior_interface)

=======
>>>>>>> dd1e5e02
    def get_metadata(self) -> DeepDict:
        imaging_metadata = self.data_interface_objects["Imaging"].get_metadata()
        metadata = super().get_metadata()

        # override device metadata
        device_metadata = imaging_metadata["Ophys"]["Device"]
        device_name = device_metadata[0]["name"]
        metadata["Ophys"]["Device"] = device_metadata

        for metadata_ind in range(len(imaging_metadata["Ophys"]["ImagingPlane"])):
            optical_channel_metadata = imaging_metadata["Ophys"]["ImagingPlane"][metadata_ind]["optical_channel"]
            # override optical channel metadata
            metadata["Ophys"]["ImagingPlane"][metadata_ind]["optical_channel"] = optical_channel_metadata

            # override device link
            metadata["Ophys"]["ImagingPlane"][metadata_ind]["device"] = device_name

<<<<<<< HEAD
        if "BehaviorViRMEN" in self.data_interface_objects:
            # Explicitly set session_start_time to ViRMEN start time
            session_start_time = self.data_interface_objects["BehaviorViRMEN"]._get_session_start_time()
            metadata["NWBFile"]["session_start_time"] = session_start_time
=======
        if "HolographicStimulation" in self.data_interface_objects:
            holographic_metadata = self.data_interface_objects["HolographicStimulation"].get_metadata()
            metadata = dict_deep_update(metadata, holographic_metadata)
>>>>>>> dd1e5e02

        return metadata

    def temporally_align_data_interfaces(self):
        if "BehaviorViRMENTwoPhotonTimeAligned" not in self.data_interface_objects:
            return

        frame_time_aligned_behavior_interface = self.data_interface_objects["BehaviorViRMENTwoPhotonTimeAligned"]
        aligned_timestamps = frame_time_aligned_behavior_interface.get_timestamps()
        aligned_starting_time = aligned_timestamps[0]

        # set aligned starting time for segmentation interfaces
        for interface_name, interface in self.data_interface_objects.items():
            if interface_name == "Imaging":
                # set aligned starting time interfaces
                imaging_converter = self.data_interface_objects["Imaging"]
                for _, imaging_interface in imaging_converter.data_interface_objects.items():
                    imaging_interface.set_aligned_starting_time(aligned_starting_time=aligned_starting_time)
            elif interface_name.startswith("Segmentation"):
                segmentation_interface = self.data_interface_objects[interface_name]
                segmentation_interface.set_aligned_starting_time(aligned_starting_time=aligned_starting_time)

    def add_to_nwbfile(self, nwbfile: NWBFile, metadata, conversion_options: Optional[dict] = None) -> None:
        super().add_to_nwbfile(nwbfile=nwbfile, metadata=metadata, conversion_options=conversion_options)

        # Add subject (from extension)
        if metadata["SubjectExtension"] is not None:
            nwbfile.subject = SubjectExtension(**metadata["SubjectExtension"])<|MERGE_RESOLUTION|>--- conflicted
+++ resolved
@@ -6,15 +6,10 @@
 from neuroconv import NWBConverter
 from neuroconv.datainterfaces import Suite2pSegmentationInterface, BrukerTiffMultiPlaneImagingInterface
 from neuroconv.converters import BrukerTiffSinglePlaneConverter, BrukerTiffMultiPlaneConverter
-<<<<<<< HEAD
-from neuroconv.utils import FilePathType, FolderPathType, DeepDict
-=======
+from neuroconv.utils import FilePathType, FolderPathType, DeepDict, dict_deep_update
+from pynwb import NWBFile
 
 from pinto_lab_to_nwb.into_the_void.interfaces import HolographicStimulationInterface
-from neuroconv.utils import FolderPathType, DeepDict, dict_deep_update
->>>>>>> dd1e5e02
-from pynwb import NWBFile
-
 from pinto_lab_to_nwb.behavior.interfaces import ViRMENBehaviorInterface, ViRMENTemporalAlignmentBehaviorInterface
 
 
@@ -54,11 +49,7 @@
     if num_channels == 1 and num_planes == 1:
         imaging_channel_plane_names = [None]
     else:
-<<<<<<< HEAD
         imaging_channel_plane_names = plane_streams if num_planes != 1 else streams["channel_streams"]
-=======
-        imaging_channel_plane_names = plane_streams if num_planes == 1 else streams["channel_streams"]
->>>>>>> dd1e5e02
 
     segmentation_to_imaging_name_mapping = dict(zip(segmentation_channel_plane_names, imaging_channel_plane_names))
 
@@ -155,7 +146,6 @@
                         {segmentation_interface_name: Suite2pSegmentationInterface(**segmentation_source_data)}
                     )
 
-<<<<<<< HEAD
         if virmen_file_path:
             behavior_interface = ViRMENBehaviorInterface(file_path=virmen_file_path, verbose=verbose)
             self.data_interface_objects.update(BehaviorViRMEN=behavior_interface)
@@ -168,8 +158,6 @@
             )
             self.data_interface_objects.update(BehaviorViRMENTwoPhotonTimeAligned=time_alignment_behavior_interface)
 
-=======
->>>>>>> dd1e5e02
     def get_metadata(self) -> DeepDict:
         imaging_metadata = self.data_interface_objects["Imaging"].get_metadata()
         metadata = super().get_metadata()
@@ -187,16 +175,14 @@
             # override device link
             metadata["Ophys"]["ImagingPlane"][metadata_ind]["device"] = device_name
 
-<<<<<<< HEAD
         if "BehaviorViRMEN" in self.data_interface_objects:
             # Explicitly set session_start_time to ViRMEN start time
             session_start_time = self.data_interface_objects["BehaviorViRMEN"]._get_session_start_time()
             metadata["NWBFile"]["session_start_time"] = session_start_time
-=======
+
         if "HolographicStimulation" in self.data_interface_objects:
             holographic_metadata = self.data_interface_objects["HolographicStimulation"].get_metadata()
             metadata = dict_deep_update(metadata, holographic_metadata)
->>>>>>> dd1e5e02
 
         return metadata
 
