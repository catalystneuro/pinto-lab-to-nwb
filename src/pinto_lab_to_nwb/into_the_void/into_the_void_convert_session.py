"""Primary script to run to convert an entire session for of data using the NWBConverter."""
import re
from pathlib import Path
from typing import Optional

from dateutil import tz
from neuroconv.utils import (
    load_dict_from_file,
    dict_deep_update,
    FolderPathType,
    FilePathType,
)

from pinto_lab_to_nwb.general import make_subject_metadata
from pinto_lab_to_nwb.into_the_void import IntoTheVoidNWBConverter
from pinto_lab_to_nwb.into_the_void.into_the_voidnwbconverter import get_default_segmentation_to_imaging_name_mapping


def session_to_nwb(
    nwbfile_path: FilePathType,
    two_photon_imaging_folder_path: FolderPathType,
    segmentation_folder_path: FolderPathType,
    subject_metadata_file_path: Optional[FilePathType] = None,
    segmentation_to_imaging_plane_map: dict = None,
    subject_metadata_file_path: Optional[FilePathType] = None,
    virmen_file_path: Optional[FilePathType] = None,
    behavior_timestamps_file_path: Optional[FilePathType] = None,
    stub_test: bool = False,
):
    """
    Converts a single session to NWB.

    Parameters
    ----------
    nwbfile_path : FilePathType
        The file path to the NWB file that will be created.
    two_photon_imaging_folder_path: FolderPathType
        The folder path that contains the Bruker TIF imaging output (.ome.tif files).
    segmentation_folder_path: FolderPathType
        The folder that contains the Suite2P segmentation output.
    subject_metadata_file_path: FilePathType, optional
        The file path to the subject metadata file ('subject_metadata.mat').
    segmentation_to_imaging_plane_map: dict, optional
        The optional mapping between the imaging and segmentation planes.
    subject_metadata_file_path: FilePathType, optional
        The file path to the .mat file containing the subject metadata.
    virmen_file_path: FilePathType, optional
        The file path to the ViRMEN .mat file.
    behavior_timestamps_file_path: FilePathType, optional
        The file path to that points to the .mat file containing the timestamps for the behavior data.
        These timestamps are used to set the times of the behavior data in the NWB file.
    stub_test: bool, optional
        For testing purposes, when stub_test=True only writes a subset of imaging and segmentation data.
    """
    two_photon_imaging_folder_path = Path(two_photon_imaging_folder_path)

    converter = IntoTheVoidNWBConverter(
        imaging_folder_path=imaging_folder_path,
        segmentation_folder_path=segmentation_folder_path,
        segmentation_to_imaging_map=segmentation_to_imaging_plane_map,
<<<<<<< HEAD
        virmen_file_path=virmen_file_path,
        behavior_timestamps_file_path=behavior_timestamps_file_path,
        verbose=False,
=======
        verbose=True,
>>>>>>> 38e81c55
    )

    conversion_options = {
        interface_name: dict(stub_test=stub_test)
        for interface_name in converter.data_interface_objects.keys()
        if interface_name != "BehaviorViRMEN"
    }

    # Add datetime to conversion
    metadata = converter.get_metadata()
    # For data provenance we can add the time zone information to the conversion if missing
    session_start_time = metadata["NWBFile"]["session_start_time"]
    tzinfo = tz.gettz("US/Pacific")
    metadata["NWBFile"].update(session_start_time=session_start_time.replace(tzinfo=tzinfo))

    # Update default metadata with the editable in the corresponding yaml file
    editable_metadata_path = Path(__file__).parent / "general_metadata.yaml"
    editable_metadata = load_dict_from_file(editable_metadata_path)
    metadata = dict_deep_update(metadata, editable_metadata)

    # Update metadata with subject_id and session_id from folder_path
    # NCCR51_2023_04_07_no_task_dual_color_jrgeco_t_series-001
    file_naming_pattern = r"^(?P<subject_id>[^_]+)_(?:\d{4}_\d{2}_\d{2}_)(?P<session_id>.+)"
    match = re.match(file_naming_pattern, str(two_photon_imaging_folder_path.name))
    if match:
        groups_dict = match.groupdict()
        metadata["NWBFile"].update(session_id=groups_dict["session_id"].replace("_", "-"))
        metadata["Subject"].update(subject_id=groups_dict["subject_id"])

        if subject_metadata_file_path:
            subject_metadata = make_subject_metadata(
                subject_id=groups_dict["subject_id"], subject_metadata_file_path=subject_metadata_file_path
            )
            metadata = dict_deep_update(metadata, subject_metadata)

<<<<<<< HEAD
=======
    # Separate subject metadata from NWBFile metadata to add SubjectExtension
    metadata["SubjectExtension"] = metadata.pop("Subject", None)

>>>>>>> 38e81c55
    # Run conversion
    converter.run_conversion(
        nwbfile_path=nwbfile_path, metadata=metadata, overwrite=True, conversion_options=conversion_options
    )


if __name__ == "__main__":
    # Parameters for conversion

    # The folder path that contains the Bruker TIF imaging output (.ome.tif files).
    imaging_folder_path = Path("/Users/weian/data/NCCR51_2023_04_07_no_task_dual_color_jrgeco_t_series-001")
    # The folder that contains the Suite2P segmentation output.
    segmentation_folder_path = imaging_folder_path / "suite2p"
<<<<<<< HEAD

    # The file path to the .mat file containing the subject metadata.
    subject_metadata_file_path = Path("/Volumes/t7-ssd/Pinto/Behavior/subject_metadata.mat")

    # The file path to the ViRMEN .mat file.
    virmen_file_path = Path("/Volumes/t7-ssd/Pinto/Behavior/NCCR51_TowersTaskSwitchEasy_Session_20230407_143948.mat")
    # The file path to that points to the .mat file containing the timestamps for the behavior data.
    timestamps_file_path = Path("/Volumes/t7-ssd/Pinto/eyetracking/sync_data.csv")
=======
    # The file path to the subject metadata file.
    subject_metadata_file_path = "/Volumes/t7-ssd/Pinto/Behavior/subject_metadata.mat"
>>>>>>> 38e81c55
    # The folder path that will contain the NWB files.
    nwbfile_folder_path = Path("/Volumes/t7-ssd/Pinto/nwbfiles")
    # For testing purposes, when stub_test=True only writes a subset of imaging and segmentation data.
    stub_test = False

    # The file path to the NWB file that will be created.
    nwbfile_name = imaging_folder_path.name + ".nwb" if not stub_test else "stub_" + imaging_folder_path.name + ".nwb"
    nwbfile_path = nwbfile_folder_path / nwbfile_name

    # Provide a mapping between the imaging and segmentation planes
    # The default mapping is to rely on the order of the planes in the imaging and segmentation folders
    plane_map = get_default_segmentation_to_imaging_name_mapping(imaging_folder_path, segmentation_folder_path)

    session_to_nwb(
        nwbfile_path=nwbfile_path,
        two_photon_imaging_folder_path=imaging_folder_path,
        subject_metadata_file_path=subject_metadata_file_path,
        segmentation_folder_path=segmentation_folder_path,
        segmentation_to_imaging_plane_map=plane_map,
        subject_metadata_file_path=subject_metadata_file_path,
        virmen_file_path=virmen_file_path,
        behavior_timestamps_file_path=timestamps_file_path,
        stub_test=stub_test,
    )<|MERGE_RESOLUTION|>--- conflicted
+++ resolved
@@ -20,11 +20,9 @@
     nwbfile_path: FilePathType,
     two_photon_imaging_folder_path: FolderPathType,
     segmentation_folder_path: FolderPathType,
-    subject_metadata_file_path: Optional[FilePathType] = None,
     segmentation_to_imaging_plane_map: dict = None,
     subject_metadata_file_path: Optional[FilePathType] = None,
     virmen_file_path: Optional[FilePathType] = None,
-    behavior_timestamps_file_path: Optional[FilePathType] = None,
     stub_test: bool = False,
 ):
     """
@@ -38,8 +36,6 @@
         The folder path that contains the Bruker TIF imaging output (.ome.tif files).
     segmentation_folder_path: FolderPathType
         The folder that contains the Suite2P segmentation output.
-    subject_metadata_file_path: FilePathType, optional
-        The file path to the subject metadata file ('subject_metadata.mat').
     segmentation_to_imaging_plane_map: dict, optional
         The optional mapping between the imaging and segmentation planes.
     subject_metadata_file_path: FilePathType, optional
@@ -58,13 +54,7 @@
         imaging_folder_path=imaging_folder_path,
         segmentation_folder_path=segmentation_folder_path,
         segmentation_to_imaging_map=segmentation_to_imaging_plane_map,
-<<<<<<< HEAD
-        virmen_file_path=virmen_file_path,
-        behavior_timestamps_file_path=behavior_timestamps_file_path,
-        verbose=False,
-=======
         verbose=True,
->>>>>>> 38e81c55
     )
 
     conversion_options = {
@@ -100,12 +90,9 @@
             )
             metadata = dict_deep_update(metadata, subject_metadata)
 
-<<<<<<< HEAD
-=======
     # Separate subject metadata from NWBFile metadata to add SubjectExtension
     metadata["SubjectExtension"] = metadata.pop("Subject", None)
 
->>>>>>> 38e81c55
     # Run conversion
     converter.run_conversion(
         nwbfile_path=nwbfile_path, metadata=metadata, overwrite=True, conversion_options=conversion_options
@@ -119,7 +106,6 @@
     imaging_folder_path = Path("/Users/weian/data/NCCR51_2023_04_07_no_task_dual_color_jrgeco_t_series-001")
     # The folder that contains the Suite2P segmentation output.
     segmentation_folder_path = imaging_folder_path / "suite2p"
-<<<<<<< HEAD
 
     # The file path to the .mat file containing the subject metadata.
     subject_metadata_file_path = Path("/Volumes/t7-ssd/Pinto/Behavior/subject_metadata.mat")
@@ -128,10 +114,6 @@
     virmen_file_path = Path("/Volumes/t7-ssd/Pinto/Behavior/NCCR51_TowersTaskSwitchEasy_Session_20230407_143948.mat")
     # The file path to that points to the .mat file containing the timestamps for the behavior data.
     timestamps_file_path = Path("/Volumes/t7-ssd/Pinto/eyetracking/sync_data.csv")
-=======
-    # The file path to the subject metadata file.
-    subject_metadata_file_path = "/Volumes/t7-ssd/Pinto/Behavior/subject_metadata.mat"
->>>>>>> 38e81c55
     # The folder path that will contain the NWB files.
     nwbfile_folder_path = Path("/Volumes/t7-ssd/Pinto/nwbfiles")
     # For testing purposes, when stub_test=True only writes a subset of imaging and segmentation data.
@@ -148,7 +130,6 @@
     session_to_nwb(
         nwbfile_path=nwbfile_path,
         two_photon_imaging_folder_path=imaging_folder_path,
-        subject_metadata_file_path=subject_metadata_file_path,
         segmentation_folder_path=segmentation_folder_path,
         segmentation_to_imaging_plane_map=plane_map,
         subject_metadata_file_path=subject_metadata_file_path,
