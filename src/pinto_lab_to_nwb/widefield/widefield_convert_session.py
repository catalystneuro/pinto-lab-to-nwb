--- conflicted
+++ resolved
@@ -187,7 +187,6 @@
         )
     )
 
-<<<<<<< HEAD
     # Add behavior
     if virmen_file_path:
         source_data.update(BehaviorViRMEN=dict(file_path=str(virmen_file_path)))
@@ -199,7 +198,7 @@
             im_frame_timestamps_name=im_frame_timestamps_name,
         )
         source_data.update(BehaviorViRMENWidefieldTimeAligned=time_alignment_behavior_source_data)
-=======
+
     if lightning_pose_csv_file_path:
         lightning_pose_source_data = dict(
             file_path=str(lightning_pose_csv_file_path),
@@ -216,7 +215,6 @@
                 )
             )
         )
->>>>>>> dd1e5e02
 
     converter = WideFieldNWBConverter(source_data=source_data)
 
@@ -285,7 +283,7 @@
 
     # The folder path that contains the raw imaging data in Micro-Manager OME-TIF format (.ome.tif files).
     imaging_folder_path = Path("/Users/weian/data/Cherry/20230802/Cherry_20230802_20hz_1")
-    # imaging_folder_path = Path("/Volumes/t7-ssd/Pinto/DrChicken_20230419_20hz")
+    #imaging_folder_path = Path("/Volumes/t7-ssd/Pinto/DrChicken_20230419_20hz")
     # The file path to the strobe sequence file.
     strobe_sequence_file_path = imaging_folder_path / "strobe_seq_1_2.mat"
     # The file path to the downsampled imaging data in Matlab format (.mat file).
@@ -320,9 +318,7 @@
     subject_metadata_file_path = "/Volumes/t7-ssd/Pinto/Behavior/subject_metadata.mat"
 
     # The file path to the ViRMEN .mat file.
-    virmen_file_path = "/Volumes/t7-ssd/Pinto/Behavior/DrChicken_TowersTaskSwitchEasy_Session_20230419_105733.mat"
-    # The file path to that points to the .mat file containing the timestamps for the behavior data.
-    behavior_timestamps_file_path = "/Volumes/t7-ssd/Pinto/eyetracking/Cherry_20230801/sync_data.csv"
+    virmen_file_path = "/Volumes/t7-ssd/Pinto/Behavior/Cherry_TowersTaskSwitch_Session_20230802_104420.mat"
 
     # Parameters for the Widefield time alignment
     widefield_time_sync_file_path = imaging_folder_path / "wf_behav_sync.mat"
@@ -331,10 +327,6 @@
     # The name of the variable in the .mat file that contains the aligned timestamps for the imaging frames.
     im_frame_timestamps_name = "im_frame_timestamps"
 
-    # The file path to the NWB file that will be created.
-<<<<<<< HEAD
-=======
-
     # Parameters for eye tracking
     # Path to the .csv file that contains the predictions from Lightning Pose.
     lightning_pose_csv_file_path = "/Volumes/t7-ssd/Pinto/eyetracking/Cherry_20230802/Cherry_20230802_30hz_heatmap.csv"
@@ -349,8 +341,8 @@
     # Path to the aligned timestamps for the eye tracking data.
     sync_data_file_path = "/Volumes/t7-ssd/Pinto/eyetracking/Cherry_20230802/sync_data.csv"
 
->>>>>>> dd1e5e02
-    nwbfile_path = Path("/Users/weian/data/full_Cherry_20230802.nwb")
+    # The file path to the NWB file that will be created.
+    nwbfile_path = Path("/Users/weian/data/Cherry_20230802_30hz.nwb")
 
     stub_test = False
 
