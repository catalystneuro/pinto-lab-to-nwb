"""Primary script to run to convert an entire session for of data using the NWBConverter."""
import re
from pathlib import Path
from typing import Optional

from dateutil import tz
from neuroconv.utils import (
    load_dict_from_file,
    dict_deep_update,
    FolderPathType,
    FilePathType,
)

from pinto_lab_to_nwb.general import make_subject_metadata
from pinto_lab_to_nwb.widefield import WideFieldNWBConverter


def session_to_nwb(
    nwbfile_path: FilePathType,
    widefield_imaging_folder_path: FolderPathType,
    strobe_sequence_file_path: FilePathType,
    processed_imaging_file_path: FilePathType,
    info_file_path: FilePathType,
    subject_metadata_file_path: Optional[FilePathType] = None,
    stub_test: bool = False,
):
    """
    Converts a single session to NWB.

    Parameters
    ----------
    nwbfile_path : FilePathType
        The file path to the NWB file that will be created.
    widefield_imaging_folder_path: FolderPathType
        The folder path that contains the Micro-Manager OME-TIF imaging output (.ome.tif files).
    strobe_sequence_file_path: FilePathType
            The file path to the strobe sequence file. This file should contain the 'strobe_session_key' key.
<<<<<<< HEAD
    info_file_path: FilePathType
        The file path to the Matlab file with information about the imaging session (e.g. 'frameRate').
=======
    subject_metadata_file_path: FilePathType, optional
        The file path to the subject metadata file. This file should contain the 'metadata' key.
>>>>>>> 64de5592
    stub_test: bool, optional
        For testing purposes, when stub_test=True only writes a subset of imaging and segmentation data.
    """
    widefield_imaging_folder_path = Path(widefield_imaging_folder_path)

    source_data = dict()
    conversion_options = dict()

    # Add Imaging
    imaging_blue_source_data = dict(
        folder_path=str(widefield_imaging_folder_path),
        strobe_sequence_file_path=str(strobe_sequence_file_path),
        channel_name="blue",
    )
    imaging_violet_source_data = dict(
        folder_path=str(widefield_imaging_folder_path),
        strobe_sequence_file_path=str(strobe_sequence_file_path),
        channel_name="violet",
    )

    source_data.update(dict(ImagingBlue=imaging_blue_source_data, ImagingViolet=imaging_violet_source_data))

    conversion_options.update(
        dict(
            ImagingBlue=dict(stub_test=stub_test, photon_series_index=0, photon_series_type="OnePhotonSeries"),
            ImagingViolet=dict(stub_test=stub_test, photon_series_index=1, photon_series_type="OnePhotonSeries"),
        ),
    )

    # Add processed imaging
    source_data.update(
        dict(
            ProcessedImagingBlue=dict(
                file_path=str(processed_imaging_file_path),
                info_file_path=str(info_file_path),
                strobe_sequence_file_path=str(strobe_sequence_file_path),
                channel_name="blue",
            )
        ),
        ProcessedImagingViolet=dict(
            file_path=str(processed_imaging_file_path),
            info_file_path=str(info_file_path),
            strobe_sequence_file_path=str(strobe_sequence_file_path),
            channel_name="violet",
        ),
    )
    conversion_options.update(
        dict(
            ProcessedImagingBlue=dict(
                stub_test=stub_test,
                parent_container="processing/ophys",
                photon_series_type="OnePhotonSeries",
                photon_series_index=2,
            ),
            ProcessedImagingViolet=dict(
                stub_test=stub_test,
                parent_container="processing/ophys",
                photon_series_type="OnePhotonSeries",
                photon_series_index=3,
            ),
        ),
    )

    # Add segmentation and summary images for the blue and violet channels
    source_data.update(
        dict(
            SegmentationProcessedBlue=dict(
                folder_path=str(widefield_imaging_folder_path),
            ),
            SummaryImagesBlue=dict(
                folder_path=str(widefield_imaging_folder_path),
            ),
            SummaryImagesViolet=dict(
                folder_path=str(widefield_imaging_folder_path),
            ),
        )
    )

    converter = WideFieldNWBConverter(source_data=source_data)

    # Add datetime to conversion
    metadata = converter.get_metadata()
    # For data provenance we can add the time zone information to the conversion if missing
    session_start_time = metadata["NWBFile"]["session_start_time"]
    tzinfo = tz.gettz("US/Pacific")
    metadata["NWBFile"].update(session_start_time=session_start_time.replace(tzinfo=tzinfo))

    # Update default metadata with the editable in the corresponding yaml file
    editable_metadata_path = Path(__file__).parent / "general_metadata.yaml"
    editable_metadata = load_dict_from_file(editable_metadata_path)
    metadata = dict_deep_update(metadata, editable_metadata)

    # Update metadata with subject_id and session_id from folder_path
    # TS12_20220407_20hz_noteasy_1
    file_naming_pattern = r"^(?P<subject_id>[^_]+)_(?P<session_id>.+)"
    match = re.match(file_naming_pattern, str(widefield_imaging_folder_path.name))
    if match:
        groups_dict = match.groupdict()
        metadata["NWBFile"].update(session_id=groups_dict["session_id"].replace("_", "-"))
        metadata["Subject"].update(subject_id=groups_dict["subject_id"])

        if subject_metadata_file_path:
            subject_metadata = make_subject_metadata(
                subject_id=groups_dict["subject_id"], subject_metadata_file_path=subject_metadata_file_path
            )
            metadata = dict_deep_update(metadata, subject_metadata)

    # Run conversion
    converter.run_conversion(
        nwbfile_path=nwbfile_path, metadata=metadata, overwrite=True, conversion_options=conversion_options
    )


if __name__ == "__main__":
    # Parameters for conversion

    # The folder path that contains the raw imaging data in Micro-Manager OME-TIF format (.ome.tif files).
    imaging_folder_path = Path("/Users/weian/data/DrChicken_20230419_20hz")
    # The file path to the strobe sequence file.
    strobe_sequence_file_path = imaging_folder_path / "strobe_seq_1_2.mat"
    # The file path to the downsampled imaging data in Matlab format (.mat file).
    processed_imaging_path = imaging_folder_path / "rawf_full.mat"
    # The file path to the Matlab file with information about the imaging session (e.g. 'frameRate').
    info_file_path = imaging_folder_path / "info.mat"
<<<<<<< HEAD
    # The file path to the NWB file that will be created.
    nwbfile_path = Path("/Volumes/t7-ssd/Pinto/nwbfiles/widefield/DrChicken_20230419_20hz.nwb")
=======
    subject_metadata_file_path = "/Volumes/t7-ssd/Pinto/Behavior/subject_metadata.mat"
    nwbfile_path = Path("/Volumes/t7-ssd/Pinto/nwbfiles/widefield/stub_DrChicken_20230419_20hz.nwb")
>>>>>>> 64de5592

    stub_test = False

    session_to_nwb(
        nwbfile_path=nwbfile_path,
        widefield_imaging_folder_path=imaging_folder_path,
        strobe_sequence_file_path=strobe_sequence_file_path,
        processed_imaging_file_path=processed_imaging_path,
        info_file_path=info_file_path,
        subject_metadata_file_path=subject_metadata_file_path,
        stub_test=stub_test,
    )<|MERGE_RESOLUTION|>--- conflicted
+++ resolved
@@ -35,13 +35,10 @@
         The folder path that contains the Micro-Manager OME-TIF imaging output (.ome.tif files).
     strobe_sequence_file_path: FilePathType
             The file path to the strobe sequence file. This file should contain the 'strobe_session_key' key.
-<<<<<<< HEAD
     info_file_path: FilePathType
         The file path to the Matlab file with information about the imaging session (e.g. 'frameRate').
-=======
     subject_metadata_file_path: FilePathType, optional
         The file path to the subject metadata file. This file should contain the 'metadata' key.
->>>>>>> 64de5592
     stub_test: bool, optional
         For testing purposes, when stub_test=True only writes a subset of imaging and segmentation data.
     """
@@ -166,13 +163,9 @@
     processed_imaging_path = imaging_folder_path / "rawf_full.mat"
     # The file path to the Matlab file with information about the imaging session (e.g. 'frameRate').
     info_file_path = imaging_folder_path / "info.mat"
-<<<<<<< HEAD
+    subject_metadata_file_path = "/Volumes/t7-ssd/Pinto/Behavior/subject_metadata.mat"
     # The file path to the NWB file that will be created.
     nwbfile_path = Path("/Volumes/t7-ssd/Pinto/nwbfiles/widefield/DrChicken_20230419_20hz.nwb")
-=======
-    subject_metadata_file_path = "/Volumes/t7-ssd/Pinto/Behavior/subject_metadata.mat"
-    nwbfile_path = Path("/Volumes/t7-ssd/Pinto/nwbfiles/widefield/stub_DrChicken_20230419_20hz.nwb")
->>>>>>> 64de5592
 
     stub_test = False
 
