--- conflicted
+++ resolved
@@ -6,11 +6,9 @@
 from neuroconv import NWBConverter
 from pynwb import NWBFile
 
-<<<<<<< HEAD
 from pinto_lab_to_nwb.widefield.interfaces import WidefieldImagingInterface, WidefieldProcessedImagingInterface
 from pinto_lab_to_nwb.widefield.utils import load_motion_correction_data
 from pinto_lab_to_nwb.widefield.utils.motion_correction import add_motion_correction
-=======
 from pinto_lab_to_nwb.widefield.interfaces import (
     WidefieldImagingInterface,
     WidefieldProcessedImagingInterface,
@@ -18,7 +16,6 @@
     WidefieldSegmentationImagesBlueInterface,
     WidefieldSegmentationImagesVioletInterface,
 )
->>>>>>> d944a050
 
 
 class WideFieldNWBConverter(NWBConverter):
@@ -29,7 +26,9 @@
         ImagingViolet=WidefieldImagingInterface,
         ProcessedImagingBlue=WidefieldProcessedImagingInterface,
         ProcessedImagingViolet=WidefieldProcessedImagingInterface,
-<<<<<<< HEAD
+        SegmentationProcessedBlue=WidefieldProcessedSegmentationinterface,
+        SummaryImagesBlue=WidefieldSegmentationImagesBlueInterface,
+        SummaryImagesViolet=WidefieldSegmentationImagesVioletInterface,
     )
 
     def __init__(self, source_data: Dict[str, dict], verbose: bool = True):
@@ -61,10 +60,4 @@
                         num_frames = 100
                         motion_correction = motion_correction[:num_frames, :]
 
-            add_motion_correction(nwbfile=nwbfile, motion_correction_series=motion_correction, one_photon_series_name=one_photon_series_name)
-=======
-        SegmentationProcessedBlue=WidefieldProcessedSegmentationinterface,
-        SummaryImagesBlue=WidefieldSegmentationImagesBlueInterface,
-        SummaryImagesViolet=WidefieldSegmentationImagesVioletInterface,
-    )
->>>>>>> d944a050
+            add_motion_correction(nwbfile=nwbfile, motion_correction_series=motion_correction, one_photon_series_name=one_photon_series_name)