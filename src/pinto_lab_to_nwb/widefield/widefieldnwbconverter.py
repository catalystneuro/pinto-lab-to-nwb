--- conflicted
+++ resolved
@@ -7,20 +7,16 @@
 from neuroconv import NWBConverter
 from pynwb import NWBFile
 
-<<<<<<< HEAD
-from pinto_lab_to_nwb.behavior.interfaces import ViRMENBehaviorInterface
-=======
-from pinto_lab_to_nwb.widefield.interfaces import WidefieldImagingInterface, WidefieldProcessedImagingInterface
-from pinto_lab_to_nwb.widefield.utils import load_motion_correction_data
-from pinto_lab_to_nwb.widefield.utils.motion_correction import add_motion_correction
->>>>>>> faa9fa78
 from pinto_lab_to_nwb.widefield.interfaces import (
     WidefieldImagingInterface,
     WidefieldProcessedImagingInterface,
     WidefieldProcessedSegmentationinterface,
     WidefieldSegmentationImagesBlueInterface,
     WidefieldSegmentationImagesVioletInterface,
+    ViRMENBehaviorInterface,
 )
+from pinto_lab_to_nwb.widefield.utils import load_motion_correction_data
+from pinto_lab_to_nwb.widefield.utils.motion_correction import add_motion_correction
 
 
 class WideFieldNWBConverter(NWBConverter):
@@ -34,10 +30,7 @@
         SegmentationProcessedBlue=WidefieldProcessedSegmentationinterface,
         SummaryImagesBlue=WidefieldSegmentationImagesBlueInterface,
         SummaryImagesViolet=WidefieldSegmentationImagesVioletInterface,
-<<<<<<< HEAD
         BehaviorViRMEN=ViRMENBehaviorInterface,
-    )
-=======
     )
 
     def __init__(self, source_data: Dict[str, dict], verbose: bool = True):
@@ -75,5 +68,4 @@
                 motion_correction_series=motion_correction,
                 one_photon_series_name=one_photon_series_name,
                 convert_to_dtype=np.uint16,
-            )
->>>>>>> faa9fa78
+            )