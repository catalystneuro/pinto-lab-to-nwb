--- conflicted
+++ resolved
@@ -4,19 +4,13 @@
 
 import numpy as np
 from natsort import natsorted
-<<<<<<< HEAD
+from ndx_pinto_metadata import SubjectExtension
 from neuroconv import NWBConverter
 from pynwb import NWBFile
 
 from pinto_lab_to_nwb.behavior.interfaces import ViRMENBehaviorInterface, ViRMENWidefieldTimeAlignedBehaviorInterface
-=======
-from ndx_pinto_metadata import SubjectExtension
-from neuroconv import NWBConverter
-from pynwb import NWBFile
-
 from pinto_lab_to_nwb.widefield.utils import load_motion_correction_data
 from pinto_lab_to_nwb.widefield.utils.motion_correction import add_motion_correction
->>>>>>> 38e81c55
 from pinto_lab_to_nwb.widefield.interfaces import (
     WidefieldImagingInterface,
     WidefieldProcessedImagingInterface,
@@ -24,8 +18,6 @@
     WidefieldSegmentationImagesBlueInterface,
     WidefieldSegmentationImagesVioletInterface,
 )
-from pinto_lab_to_nwb.widefield.utils import load_motion_correction_data
-from pinto_lab_to_nwb.widefield.utils.motion_correction import add_motion_correction
 
 
 class WideFieldNWBConverter(NWBConverter):
@@ -39,11 +31,8 @@
         SegmentationProcessedBlue=WidefieldProcessedSegmentationinterface,
         SummaryImagesBlue=WidefieldSegmentationImagesBlueInterface,
         SummaryImagesViolet=WidefieldSegmentationImagesVioletInterface,
-<<<<<<< HEAD
         BehaviorViRMEN=ViRMENBehaviorInterface,
         BehaviorViRMENWidefieldTimeAligned=ViRMENWidefieldTimeAlignedBehaviorInterface,
-=======
->>>>>>> 38e81c55
     )
 
     def __init__(self, source_data: Dict[str, dict], verbose: bool = True):
@@ -60,13 +49,10 @@
     def add_to_nwbfile(self, nwbfile: NWBFile, metadata, conversion_options: Optional[dict] = None) -> None:
         super().add_to_nwbfile(nwbfile=nwbfile, metadata=metadata, conversion_options=conversion_options)
 
-<<<<<<< HEAD
-=======
         # Add subject (from extension)
         if metadata["SubjectExtension"] is not None:
             nwbfile.subject = SubjectExtension(**metadata["SubjectExtension"])
 
->>>>>>> 38e81c55
         # Add motion correction for blue and violet frames
         imaging_interface_names = ["ImagingBlue", "ImagingViolet"]
         for interface_name in imaging_interface_names:
@@ -88,7 +74,6 @@
                 motion_correction_series=motion_correction,
                 one_photon_series_name=one_photon_series_name,
                 convert_to_dtype=np.uint16,
-<<<<<<< HEAD
             )
 
     def temporally_align_data_interfaces(self):
@@ -106,7 +91,4 @@
         violet_interface.align_by_interpolation(
             aligned_timestamps=blue_frames_timestamps,
             unaligned_timestamps=violet_interface.imaging_extractor._times
-        )
-=======
-            )
->>>>>>> 38e81c55
+        )