--- conflicted
+++ resolved
@@ -6,11 +6,8 @@
 from natsort import natsorted
 from ndx_pinto_metadata import SubjectExtension
 from neuroconv import NWBConverter
-<<<<<<< HEAD
+from neuroconv.converters import LightningPoseConverter
 from neuroconv.utils import DeepDict
-=======
-from neuroconv.converters import LightningPoseConverter
->>>>>>> dd1e5e02
 from pynwb import NWBFile
 
 from pinto_lab_to_nwb.behavior.interfaces import ViRMENBehaviorInterface, ViRMENTemporalAlignmentBehaviorInterface
@@ -35,12 +32,9 @@
         SegmentationProcessedBlue=WidefieldProcessedSegmentationinterface,
         SummaryImagesBlue=WidefieldSegmentationImagesBlueInterface,
         SummaryImagesViolet=WidefieldSegmentationImagesVioletInterface,
-<<<<<<< HEAD
         BehaviorViRMEN=ViRMENBehaviorInterface,
         BehaviorViRMENWidefieldTimeAligned=ViRMENTemporalAlignmentBehaviorInterface,
-=======
         EyeTracking=LightningPoseConverter,
->>>>>>> dd1e5e02
     )
 
     def __init__(self, source_data: Dict[str, dict], verbose: bool = True):
